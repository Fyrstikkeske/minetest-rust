--- conflicted
+++ resolved
@@ -170,41 +170,27 @@
 
     // If jordan4ibanez sees what i did here he would either call the optimazation police after me or die of cringe.
     if self.keyboard.is_key_down("A") {
-<<<<<<< HEAD
         let camera_rot = self.render_engine.get_camera().get_rotation();
-      camera_pos.z += delta as f32 * f32::sin(camera_rot.y);
-      camera_pos.x += delta as f32 * f32::cos(camera_rot.y);
+      camera_pos.z += move_speed * f32::sin(camera_rot.y);
+      camera_pos.x += move_speed * f32::cos(camera_rot.y);
     }
     if self.keyboard.is_key_down("D") {
         let camera_rot = self.render_engine.get_camera().get_rotation();
-      camera_pos.z -= delta as f32 * f32::sin(camera_rot.y);
-      camera_pos.x -= delta as f32 * f32::cos(camera_rot.y);
+      camera_pos.z -= move_speed * f32::sin(camera_rot.y);
+      camera_pos.x -= move_speed * f32::cos(camera_rot.y);
     }
 
     if self.keyboard.is_key_down("W") {
     	let camera_rot = self.render_engine.get_camera().get_rotation();
-      camera_pos.z += delta as f32 * f32::cos(-camera_rot.y);
-      camera_pos.x += delta as f32 * f32::sin(-camera_rot.y);
-      camera_pos.y += delta as f32 * f32::sin(camera_rot.x);
+      camera_pos.z += move_speed * f32::cos(-camera_rot.y);
+      camera_pos.x += move_speed * f32::sin(-camera_rot.y);
+      camera_pos.y += move_speed * f32::sin(camera_rot.x);
     }
     if self.keyboard.is_key_down("S") {
         let camera_rot = self.render_engine.get_camera().get_rotation();
-      camera_pos.z -= delta as f32 * f32::cos(-camera_rot.y);
-      camera_pos.x -= delta as f32 * f32::sin(-camera_rot.y);
-      camera_pos.y -= delta as f32 * f32::sin(camera_rot.x);
-=======
-      camera_pos.x += move_speed;
-    }
-    if self.keyboard.is_key_down("D") {
-      camera_pos.x -= move_speed;
-    }
-
-    if self.keyboard.is_key_down("W") {
-      camera_pos.z += move_speed;
-    }
-    if self.keyboard.is_key_down("S") {
-      camera_pos.z -= move_speed;
->>>>>>> bbd20b83
+      camera_pos.z -= move_speed * f32::cos(-camera_rot.y);
+      camera_pos.x -= move_speed * f32::sin(-camera_rot.y);
+      camera_pos.y -= move_speed * f32::sin(camera_rot.x);
     }
 
     if self.keyboard.is_key_down("Left Shift") {
